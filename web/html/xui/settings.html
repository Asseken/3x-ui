--- conflicted
+++ resolved
@@ -308,103 +308,6 @@
             saveBtnDisable: true,
             user: {},
             lang: getLang(),
-<<<<<<< HEAD
-            showAlert: false,
-            remarkModels: {i:'Inbound',e:'Email',o:'Other'},
-            remarkSeparators: [' ','-','_','@',':','~','|',',','.','/'],
-            remarkSample: '',
-            get remarkModel() {
-                rm = this.allSetting.remarkModel;
-                return rm.length>1 ? rm.substring(1).split('') : [];
-            },
-            set remarkModel(value) {
-                rs = this.allSetting.remarkModel[0];
-                this.allSetting.remarkModel = rs + value.join('');
-                this.changeRemarkSample();
-            },
-            get remarkSeparator() {
-                return this.allSetting.remarkModel.length > 1 ? this.allSetting.remarkModel.charAt(0) : '-';
-            },
-            set remarkSeparator(value) {
-                this.allSetting.remarkModel = value + this.allSetting.remarkModel.substring(1);
-                this.changeRemarkSample();
-            },
-            changeRemarkSample(){
-                sample = []
-                this.remarkModel.forEach(r => sample.push(this.remarkModels[r]));
-                this.remarkSample = sample.length == 0 ? '' : sample.join(this.remarkSeparator);
-            }            
-=======
-            ipv4Settings: {
-                tag: "IPv4",
-                protocol: "freedom",
-                settings: {
-                    domainStrategy: "UseIPv4"
-                }
-            },
-            warpSettings: {
-                tag: "WARP",
-                protocol: "socks",
-                settings: {
-                    servers: [
-                        {
-                            address: "127.0.0.1",
-                            port: 40000
-                        }
-                    ]
-                }
-            },
-            directSettings: {
-                tag: "direct",
-                protocol: "freedom"
-            },
-            outboundDomainStrategies: ["AsIs", "UseIP", "UseIPv4", "UseIPv6"],
-            routingDomainStrategies: ["AsIs", "IPIfNonMatch", "IPOnDemand"],
-            settingsData: {
-                protocols: {
-                    bittorrent: ["bittorrent"],
-                },
-                ips: {
-                    local: ["geoip:private"],
-                    cn: ["geoip:cn"],
-                    ir: ["ext:geoip_IR.dat:ir","ext:geoip_IR.dat:arvancloud","ext:geoip_IR.dat:derakcloud","ext:geoip_IR.dat:iranserver","ext:geoip_IR.dat:parspack"],
-                    ru: ["geoip:ru"],
-                },
-                domains: {
-                    ads: [
-                        "geosite:category-ads-all",
-                        "ext:geosite_IR.dat:category-ads-all"
-                    ],
-                    speedtest: ["geosite:speedtest"],
-                    openai: ["geosite:openai"],
-                    google: ["geosite:google"],
-                    spotify: ["geosite:spotify"],
-                    netflix: ["geosite:netflix"],
-                    cn: [
-                        "geosite:cn",
-                        "regexp:.*\\.cn$"
-                    ],
-                    ru: [
-                        "geosite:category-gov-ru",
-                        "regexp:.*\\.ru$"
-                    ],
-                    ir: [
-                        "regexp:.*\\.ir$",
-                        "regexp:.*\\.xn--mgba3a4f16a$",  // .ایران
-                        "ext:geosite_IR.dat:ir"  // have rules to bypass all .ir domains.
-                    ]
-                },
-                familyProtectDNS: {
-                    "servers": [
-                        "1.1.1.3",  // https://developers.cloudflare.com/1.1.1.1/setup/
-                        "1.0.0.3",
-                        "94.140.14.15",  // https://adguard-dns.io/kb/general/dns-providers/
-                        "94.140.15.16"
-                    ],
-                    "queryStrategy": "UseIPv4"
-                },
-            }
->>>>>>> 36cf7c0a
         },
         methods: {
             loading(spinning = true) {
